--- conflicted
+++ resolved
@@ -44,11 +44,8 @@
  */
 class BackupTask extends Model
 {
-<<<<<<< HEAD
     use ComposesTelegramNotification;
-=======
     use AuditableModel;
->>>>>>> 8ca08f5c
     /** @use HasFactory<BackupTaskFactory> */
     use HasFactory;
     use HasTags;
